package costmodel

import (
	"context"
	"encoding/base64"
	"fmt"
	"io"
	"net/http"
	"os"
	"path"
	"reflect"
	"regexp"
	"strconv"
	"strings"
	"sync"
	"time"

	"github.com/microcosm-cc/bluemonday"
	"github.com/opencost/opencost/pkg/cloud/aws"
	cloudconfig "github.com/opencost/opencost/pkg/cloud/config"
	"github.com/opencost/opencost/pkg/cloud/gcp"
	"github.com/opencost/opencost/pkg/cloud/provider"
	"github.com/opencost/opencost/pkg/cloudcost"
	"github.com/opencost/opencost/pkg/config"
	"github.com/opencost/opencost/pkg/kubeconfig"
	"github.com/opencost/opencost/pkg/metrics"
	"github.com/opencost/opencost/pkg/services"
	"github.com/opencost/opencost/pkg/util/httputil"
	"github.com/opencost/opencost/pkg/util/timeutil"
	"github.com/opencost/opencost/pkg/util/watcher"
	"github.com/opencost/opencost/pkg/version"
	"github.com/spf13/viper"

	v1 "k8s.io/api/core/v1"

	"github.com/julienschmidt/httprouter"

	"github.com/getsentry/sentry-go"

	"github.com/opencost/opencost/pkg/cloud/azure"
	"github.com/opencost/opencost/pkg/cloud/models"
	"github.com/opencost/opencost/pkg/cloud/utils"
	"github.com/opencost/opencost/pkg/clustercache"
	"github.com/opencost/opencost/pkg/costmodel/clusters"
	"github.com/opencost/opencost/pkg/env"
	"github.com/opencost/opencost/pkg/errors"
	"github.com/opencost/opencost/pkg/kubecost"
	"github.com/opencost/opencost/pkg/log"
	"github.com/opencost/opencost/pkg/prom"
	"github.com/opencost/opencost/pkg/thanos"
	"github.com/opencost/opencost/pkg/util/json"
	prometheus "github.com/prometheus/client_golang/api"
	prometheusAPI "github.com/prometheus/client_golang/api/prometheus/v1"
	appsv1 "k8s.io/api/apps/v1"
	metav1 "k8s.io/apimachinery/pkg/apis/meta/v1"

	"github.com/patrickmn/go-cache"

	"k8s.io/client-go/kubernetes"
)

var sanitizePolicy = bluemonday.UGCPolicy()

const (
	RFC3339Milli         = "2006-01-02T15:04:05.000Z"
	maxCacheMinutes1d    = 11
	maxCacheMinutes2d    = 17
	maxCacheMinutes7d    = 37
	maxCacheMinutes30d   = 137
	CustomPricingSetting = "CustomPricing"
	DiscountSetting      = "Discount"
	epRules              = apiPrefix + "/rules"
	LogSeparator         = "+-------------------------------------------------------------------------------------"
)

var (
	// gitCommit is set by the build system
	gitCommit string

	// ANSIRegex matches ANSI escape and colors https://en.wikipedia.org/wiki/ANSI_escape_code
	ANSIRegex = regexp.MustCompile("\x1b\\[[0-9;]*m")
)

// Accesses defines a singleton application instance, providing access to
// Prometheus, Kubernetes, the cloud provider, and caches.
type Accesses struct {
<<<<<<< HEAD
	Router                 *httprouter.Router
	PrometheusClient       prometheus.Client
	PrometheusScrapeClient prometheus.Client
	ThanosClient           prometheus.Client
	KubeClientSet          kubernetes.Interface
	ClusterCache           clustercache.ClusterCache
	ClusterMap             clusters.ClusterMap
	CloudProvider          models.Provider
	ConfigFileManager      *config.ConfigFileManager
	ClusterInfoProvider    clusters.ClusterInfoProvider
	Model                  *CostModel
	MetricsEmitter         *CostModelMetricsEmitter
	OutOfClusterCache      *cache.Cache
	AggregateCache         *cache.Cache
	CostDataCache          *cache.Cache
	ClusterCostsCache      *cache.Cache
	CacheExpiration        map[time.Duration]time.Duration
	AggAPI                 Aggregator
=======
	Router                   *httprouter.Router
	PrometheusClient         prometheus.Client
	ThanosClient             prometheus.Client
	KubeClientSet            kubernetes.Interface
	ClusterCache             clustercache.ClusterCache
	ClusterMap               clusters.ClusterMap
	CloudProvider            models.Provider
	ConfigFileManager        *config.ConfigFileManager
	CloudConfigController    *cloudconfig.Controller
	CloudCostPipelineService *cloudcost.PipelineService
	CloudCostQueryService    *cloudcost.QueryService
	ClusterInfoProvider      clusters.ClusterInfoProvider
	Model                    *CostModel
	MetricsEmitter           *CostModelMetricsEmitter
	OutOfClusterCache        *cache.Cache
	AggregateCache           *cache.Cache
	CostDataCache            *cache.Cache
	ClusterCostsCache        *cache.Cache
	CacheExpiration          map[time.Duration]time.Duration
	AggAPI                   Aggregator
>>>>>>> 73822fef
	// SettingsCache stores current state of app settings
	SettingsCache *cache.Cache
	// settingsSubscribers tracks channels through which changes to different
	// settings will be published in a pub/sub model
	settingsSubscribers map[string][]chan string
	settingsMutex       sync.Mutex
	// registered http service instances
	httpServices services.HTTPServices
}

// GetPrometheusClient decides whether the default Prometheus client or the Thanos client
// should be used.
func (a *Accesses) GetPrometheusClient(remote bool) prometheus.Client {
	// Use Thanos Client if it exists (enabled) and remote flag set
	var pc prometheus.Client

	if remote && a.ThanosClient != nil {
		pc = a.ThanosClient
	} else {
		pc = a.PrometheusClient
	}

	return pc
}

// GetCacheExpiration looks up and returns custom cache expiration for the given duration.
// If one does not exists, it returns the default cache expiration, which is defined by
// the particular cache.
func (a *Accesses) GetCacheExpiration(dur time.Duration) time.Duration {
	if expiration, ok := a.CacheExpiration[dur]; ok {
		return expiration
	}
	return cache.DefaultExpiration
}

// GetCacheRefresh determines how long to wait before refreshing the cache for the given duration,
// which is done 1 minute before we expect the cache to expire, or 1 minute if expiration is
// not found or is less than 2 minutes.
func (a *Accesses) GetCacheRefresh(dur time.Duration) time.Duration {
	expiry := a.GetCacheExpiration(dur).Minutes()
	if expiry <= 2.0 {
		return time.Minute
	}
	mins := time.Duration(expiry/2.0) * time.Minute
	return mins
}

func (a *Accesses) ClusterCostsFromCacheHandler(w http.ResponseWriter, r *http.Request, ps httprouter.Params) {
	w.Header().Set("Content-Type", "application/json")

	duration := 24 * time.Hour
	offset := time.Minute
	durationHrs := "24h"
	fmtOffset := "1m"
	pClient := a.GetPrometheusClient(true)

	key := fmt.Sprintf("%s:%s", durationHrs, fmtOffset)
	if data, valid := a.ClusterCostsCache.Get(key); valid {
		clusterCosts := data.(map[string]*ClusterCosts)
		w.Write(WrapDataWithMessage(clusterCosts, nil, "clusterCosts cache hit"))
	} else {
		data, err := a.ComputeClusterCosts(pClient, a.CloudProvider, duration, offset, true)
		w.Write(WrapDataWithMessage(data, err, fmt.Sprintf("clusterCosts cache miss: %s", key)))
	}
}

type Response struct {
	Code    int         `json:"code"`
	Status  string      `json:"status"`
	Data    interface{} `json:"data"`
	Message string      `json:"message,omitempty"`
	Warning string      `json:"warning,omitempty"`
}

// FilterFunc is a filter that returns true iff the given CostData should be filtered out, and the environment that was used as the filter criteria, if it was an aggregate
type FilterFunc func(*CostData) (bool, string)

// FilterCostData allows through only CostData that matches all the given filter functions
func FilterCostData(data map[string]*CostData, retains []FilterFunc, filters []FilterFunc) (map[string]*CostData, int, map[string]int) {
	result := make(map[string]*CostData)
	filteredEnvironments := make(map[string]int)
	filteredContainers := 0
DataLoop:
	for key, datum := range data {
		for _, rf := range retains {
			if ok, _ := rf(datum); ok {
				result[key] = datum
				// if any retain function passes, the data is retained and move on
				continue DataLoop
			}
		}
		for _, ff := range filters {
			if ok, environment := ff(datum); !ok {
				if environment != "" {
					filteredEnvironments[environment]++
				}
				filteredContainers++
				// if any filter function check fails, move on to the next datum
				continue DataLoop
			}
		}
		result[key] = datum
	}

	return result, filteredContainers, filteredEnvironments
}

func filterFields(fields string, data map[string]*CostData) map[string]CostData {
	fs := strings.Split(fields, ",")
	fmap := make(map[string]bool)
	for _, f := range fs {
		fieldNameLower := strings.ToLower(f) // convert to go struct name by uppercasing first letter
		log.Debugf("to delete: %s", fieldNameLower)
		fmap[fieldNameLower] = true
	}
	filteredData := make(map[string]CostData)
	for cname, costdata := range data {
		s := reflect.TypeOf(*costdata)
		val := reflect.ValueOf(*costdata)
		costdata2 := CostData{}
		cd2 := reflect.New(reflect.Indirect(reflect.ValueOf(costdata2)).Type()).Elem()
		n := s.NumField()
		for i := 0; i < n; i++ {
			field := s.Field(i)
			value := val.Field(i)
			value2 := cd2.Field(i)
			if _, ok := fmap[strings.ToLower(field.Name)]; !ok {
				value2.Set(reflect.Value(value))
			}
		}
		filteredData[cname] = cd2.Interface().(CostData)
	}
	return filteredData
}

func normalizeTimeParam(param string) (string, error) {
	if param == "" {
		return "", fmt.Errorf("invalid time param")
	}
	// convert days to hours
	if param[len(param)-1:] == "d" {
		count := param[:len(param)-1]
		val, err := strconv.ParseInt(count, 10, 64)
		if err != nil {
			return "", err
		}
		val = val * 24
		param = fmt.Sprintf("%dh", val)
	}

	return param, nil
}

// ParsePercentString takes a string of expected format "N%" and returns a floating point 0.0N.
// If the "%" symbol is missing, it just returns 0.0N. Empty string is interpreted as "0%" and
// return 0.0.
func ParsePercentString(percentStr string) (float64, error) {
	if len(percentStr) == 0 {
		return 0.0, nil
	}
	if percentStr[len(percentStr)-1:] == "%" {
		percentStr = percentStr[:len(percentStr)-1]
	}
	discount, err := strconv.ParseFloat(percentStr, 64)
	if err != nil {
		return 0.0, err
	}
	discount *= 0.01

	return discount, nil
}

func WrapData(data interface{}, err error) []byte {
	var resp []byte

	if err != nil {
		log.Errorf("Error returned to client: %s", err.Error())
		resp, _ = json.Marshal(&Response{
			Code:    http.StatusInternalServerError,
			Status:  "error",
			Message: err.Error(),
			Data:    data,
		})
	} else {
		resp, err = json.Marshal(&Response{
			Code:   http.StatusOK,
			Status: "success",
			Data:   data,
		})
		if err != nil {
			log.Errorf("error marshaling response json: %s", err.Error())
		}
	}

	return resp
}

func WrapDataWithMessage(data interface{}, err error, message string) []byte {
	var resp []byte

	if err != nil {
		log.Errorf("Error returned to client: %s", err.Error())
		resp, _ = json.Marshal(&Response{
			Code:    http.StatusInternalServerError,
			Status:  "error",
			Message: err.Error(),
			Data:    data,
		})
	} else {
		resp, _ = json.Marshal(&Response{
			Code:    http.StatusOK,
			Status:  "success",
			Data:    data,
			Message: message,
		})
	}

	return resp
}

func WrapDataWithWarning(data interface{}, err error, warning string) []byte {
	var resp []byte

	if err != nil {
		log.Errorf("Error returned to client: %s", err.Error())
		resp, _ = json.Marshal(&Response{
			Code:    http.StatusInternalServerError,
			Status:  "error",
			Message: err.Error(),
			Warning: warning,
			Data:    data,
		})
	} else {
		resp, _ = json.Marshal(&Response{
			Code:    http.StatusOK,
			Status:  "success",
			Data:    data,
			Warning: warning,
		})
	}

	return resp
}

func WrapDataWithMessageAndWarning(data interface{}, err error, message, warning string) []byte {
	var resp []byte

	if err != nil {
		log.Errorf("Error returned to client: %s", err.Error())
		resp, _ = json.Marshal(&Response{
			Code:    http.StatusInternalServerError,
			Status:  "error",
			Message: err.Error(),
			Warning: warning,
			Data:    data,
		})
	} else {
		resp, _ = json.Marshal(&Response{
			Code:    http.StatusOK,
			Status:  "success",
			Data:    data,
			Message: message,
			Warning: warning,
		})
	}

	return resp
}

// wrapAsObjectItems wraps a slice of items into an object containing a single items list
// allows our k8s proxy methods to emulate a List() request to k8s API
func wrapAsObjectItems(items interface{}) map[string]interface{} {
	return map[string]interface{}{
		"items": items,
	}
}

// RefreshPricingData needs to be called when a new node joins the fleet, since we cache the relevant subsets of pricing data to avoid storing the whole thing.
func (a *Accesses) RefreshPricingData(w http.ResponseWriter, r *http.Request, ps httprouter.Params) {
	w.Header().Set("Content-Type", "application/json")
	w.Header().Set("Access-Control-Allow-Origin", "*")

	err := a.CloudProvider.DownloadPricingData()
	if err != nil {
		log.Errorf("Error refreshing pricing data: %s", err.Error())
	}

	w.Write(WrapData(nil, err))
}

func (a *Accesses) CostDataModel(w http.ResponseWriter, r *http.Request, ps httprouter.Params) {
	w.Header().Set("Content-Type", "application/json")
	w.Header().Set("Access-Control-Allow-Origin", "*")

	window := r.URL.Query().Get("timeWindow")
	offset := r.URL.Query().Get("offset")
	fields := r.URL.Query().Get("filterFields")
	namespace := r.URL.Query().Get("namespace")

	if offset != "" {
		offset = "offset " + offset
	}

	data, err := a.Model.ComputeCostData(a.PrometheusClient, a.CloudProvider, window, offset, namespace)

	if fields != "" {
		filteredData := filterFields(fields, data)
		w.Write(WrapData(filteredData, err))
	} else {
		w.Write(WrapData(data, err))
	}

}

func (a *Accesses) ClusterCosts(w http.ResponseWriter, r *http.Request, ps httprouter.Params) {
	w.Header().Set("Content-Type", "application/json")
	w.Header().Set("Access-Control-Allow-Origin", "*")

	window := r.URL.Query().Get("window")
	offset := r.URL.Query().Get("offset")

	if window == "" {
		w.Write(WrapData(nil, fmt.Errorf("missing window argument")))
		return
	}
	windowDur, err := timeutil.ParseDuration(window)
	if err != nil {
		w.Write(WrapData(nil, fmt.Errorf("error parsing window (%s): %s", window, err)))
		return
	}

	// offset is not a required parameter
	var offsetDur time.Duration
	if offset != "" {
		offsetDur, err = timeutil.ParseDuration(offset)
		if err != nil {
			w.Write(WrapData(nil, fmt.Errorf("error parsing offset (%s): %s", offset, err)))
			return
		}
	}

	useThanos, _ := strconv.ParseBool(r.URL.Query().Get("multi"))

	if useThanos && !thanos.IsEnabled() {
		w.Write(WrapData(nil, fmt.Errorf("Multi=true while Thanos is not enabled.")))
		return
	}

	var client prometheus.Client
	if useThanos {
		client = a.ThanosClient
		offsetDur = thanos.OffsetDuration()

	} else {
		client = a.PrometheusClient
	}

	data, err := a.ComputeClusterCosts(client, a.CloudProvider, windowDur, offsetDur, true)
	w.Write(WrapData(data, err))
}

func (a *Accesses) ClusterCostsOverTime(w http.ResponseWriter, r *http.Request, ps httprouter.Params) {
	w.Header().Set("Content-Type", "application/json")
	w.Header().Set("Access-Control-Allow-Origin", "*")

	start := r.URL.Query().Get("start")
	end := r.URL.Query().Get("end")
	window := r.URL.Query().Get("window")
	offset := r.URL.Query().Get("offset")

	if window == "" {
		w.Write(WrapData(nil, fmt.Errorf("missing window argument")))
		return
	}
	windowDur, err := timeutil.ParseDuration(window)
	if err != nil {
		w.Write(WrapData(nil, fmt.Errorf("error parsing window (%s): %s", window, err)))
		return
	}

	// offset is not a required parameter
	var offsetDur time.Duration
	if offset != "" {
		offsetDur, err = timeutil.ParseDuration(offset)
		if err != nil {
			w.Write(WrapData(nil, fmt.Errorf("error parsing offset (%s): %s", offset, err)))
			return
		}
	}

	data, err := ClusterCostsOverTime(a.PrometheusClient, a.CloudProvider, start, end, windowDur, offsetDur)
	w.Write(WrapData(data, err))
}

func (a *Accesses) CostDataModelRange(w http.ResponseWriter, r *http.Request, ps httprouter.Params) {
	w.Header().Set("Content-Type", "application/json")
	w.Header().Set("Access-Control-Allow-Origin", "*")

	startStr := r.URL.Query().Get("start")
	endStr := r.URL.Query().Get("end")
	windowStr := r.URL.Query().Get("window")
	fields := r.URL.Query().Get("filterFields")
	namespace := r.URL.Query().Get("namespace")
	cluster := r.URL.Query().Get("cluster")
	remote := r.URL.Query().Get("remote")
	remoteEnabled := env.IsRemoteEnabled() && remote != "false"

	layout := "2006-01-02T15:04:05.000Z"
	start, err := time.Parse(layout, startStr)
	if err != nil {
		w.Write(WrapDataWithMessage(nil, fmt.Errorf("invalid start date: %s", startStr), fmt.Sprintf("invalid start date: %s", startStr)))
		return
	}
	end, err := time.Parse(layout, endStr)
	if err != nil {
		w.Write(WrapDataWithMessage(nil, fmt.Errorf("invalid end date: %s", endStr), fmt.Sprintf("invalid end date: %s", endStr)))
		return
	}

	window := kubecost.NewWindow(&start, &end)
	if window.IsOpen() || !window.HasDuration() || window.IsNegative() {
		w.Write(WrapDataWithMessage(nil, fmt.Errorf("invalid date range: %s", window), fmt.Sprintf("invalid date range: %s", window)))
		return
	}

	resolution := time.Hour
	if resDur, err := time.ParseDuration(windowStr); err == nil {
		resolution = resDur
	}

	// Use Thanos Client if it exists (enabled) and remote flag set
	var pClient prometheus.Client
	if remote != "false" && a.ThanosClient != nil {
		pClient = a.ThanosClient
	} else {
		pClient = a.PrometheusClient
	}

	data, err := a.Model.ComputeCostDataRange(pClient, a.CloudProvider, window, resolution, namespace, cluster, remoteEnabled)
	if err != nil {
		w.Write(WrapData(nil, err))
	}
	if fields != "" {
		filteredData := filterFields(fields, data)
		w.Write(WrapData(filteredData, err))
	} else {
		w.Write(WrapData(data, err))
	}
}

func parseAggregations(customAggregation, aggregator, filterType string) (string, []string, string) {
	var key string
	var filter string
	var val []string
	if customAggregation != "" {
		key = customAggregation
		filter = filterType
		val = strings.Split(customAggregation, ",")
	} else {
		aggregations := strings.Split(aggregator, ",")
		for i, agg := range aggregations {
			aggregations[i] = "kubernetes_" + agg
		}
		key = strings.Join(aggregations, ",")
		filter = "kubernetes_" + filterType
		val = aggregations
	}
	return key, val, filter
}

func (a *Accesses) GetAllNodePricing(w http.ResponseWriter, r *http.Request, ps httprouter.Params) {
	w.Header().Set("Content-Type", "application/json")
	w.Header().Set("Access-Control-Allow-Origin", "*")

	data, err := a.CloudProvider.AllNodePricing()
	w.Write(WrapData(data, err))
}

func (a *Accesses) GetConfigs(w http.ResponseWriter, r *http.Request, ps httprouter.Params) {
	w.Header().Set("Content-Type", "application/json")
	w.Header().Set("Access-Control-Allow-Origin", "*")
	data, err := a.CloudProvider.GetConfig()
	w.Write(WrapData(data, err))
}

func (a *Accesses) UpdateSpotInfoConfigs(w http.ResponseWriter, r *http.Request, ps httprouter.Params) {
	w.Header().Set("Content-Type", "application/json")
	w.Header().Set("Access-Control-Allow-Origin", "*")
	data, err := a.CloudProvider.UpdateConfig(r.Body, aws.SpotInfoUpdateType)
	if err != nil {
		w.Write(WrapData(data, err))
		return
	}
	w.Write(WrapData(data, err))
	err = a.CloudProvider.DownloadPricingData()
	if err != nil {
		log.Errorf("Error redownloading data on config update: %s", err.Error())
	}
	return
}

func (a *Accesses) UpdateAthenaInfoConfigs(w http.ResponseWriter, r *http.Request, ps httprouter.Params) {
	w.Header().Set("Content-Type", "application/json")
	w.Header().Set("Access-Control-Allow-Origin", "*")
	data, err := a.CloudProvider.UpdateConfig(r.Body, aws.AthenaInfoUpdateType)
	if err != nil {
		w.Write(WrapData(data, err))
		return
	}
	w.Write(WrapData(data, err))
	return
}

func (a *Accesses) UpdateBigQueryInfoConfigs(w http.ResponseWriter, r *http.Request, ps httprouter.Params) {
	w.Header().Set("Content-Type", "application/json")
	w.Header().Set("Access-Control-Allow-Origin", "*")
	data, err := a.CloudProvider.UpdateConfig(r.Body, gcp.BigqueryUpdateType)
	if err != nil {
		w.Write(WrapData(data, err))
		return
	}
	w.Write(WrapData(data, err))
	return
}

func (a *Accesses) UpdateAzureStorageConfigs(w http.ResponseWriter, r *http.Request, ps httprouter.Params) {
	w.Header().Set("Content-Type", "application/json")
	w.Header().Set("Access-Control-Allow-Origin", "*")
	data, err := a.CloudProvider.UpdateConfig(r.Body, azure.AzureStorageUpdateType)
	if err != nil {
		w.Write(WrapData(data, err))
		return
	}
	w.Write(WrapData(data, err))
	return
}

func (a *Accesses) UpdateConfigByKey(w http.ResponseWriter, r *http.Request, ps httprouter.Params) {
	w.Header().Set("Content-Type", "application/json")
	w.Header().Set("Access-Control-Allow-Origin", "*")
	data, err := a.CloudProvider.UpdateConfig(r.Body, "")
	if err != nil {
		w.Write(WrapData(data, err))
		return
	}
	w.Write(WrapData(data, err))
	return
}

func (a *Accesses) ManagementPlatform(w http.ResponseWriter, r *http.Request, ps httprouter.Params) {
	w.Header().Set("Content-Type", "application/json")
	w.Header().Set("Access-Control-Allow-Origin", "*")

	data, err := a.CloudProvider.GetManagementPlatform()
	if err != nil {
		w.Write(WrapData(data, err))
		return
	}
	w.Write(WrapData(data, err))
	return
}

func (a *Accesses) ClusterInfo(w http.ResponseWriter, r *http.Request, ps httprouter.Params) {
	w.Header().Set("Content-Type", "application/json")
	w.Header().Set("Access-Control-Allow-Origin", "*")

	data := a.ClusterInfoProvider.GetClusterInfo()

	w.Write(WrapData(data, nil))
}

func (a *Accesses) GetClusterInfoMap(w http.ResponseWriter, r *http.Request, ps httprouter.Params) {
	w.Header().Set("Content-Type", "application/json")
	w.Header().Set("Access-Control-Allow-Origin", "*")

	data := a.ClusterMap.AsMap()

	w.Write(WrapData(data, nil))
}

func (a *Accesses) GetServiceAccountStatus(w http.ResponseWriter, _ *http.Request, _ httprouter.Params) {
	w.Header().Set("Content-Type", "application/json")
	w.Header().Set("Access-Control-Allow-Origin", "*")

	w.Write(WrapData(a.CloudProvider.ServiceAccountStatus(), nil))
}

func (a *Accesses) GetPricingSourceStatus(w http.ResponseWriter, _ *http.Request, _ httprouter.Params) {
	w.Header().Set("Content-Type", "application/json")
	w.Header().Set("Access-Control-Allow-Origin", "*")

	w.Write(WrapData(a.CloudProvider.PricingSourceStatus(), nil))
}

func (a *Accesses) GetPricingSourceCounts(w http.ResponseWriter, _ *http.Request, _ httprouter.Params) {
	w.Header().Set("Content-Type", "application/json")
	w.Header().Set("Access-Control-Allow-Origin", "*")

	w.Write(WrapData(a.Model.GetPricingSourceCounts()))
}

func (a *Accesses) GetPricingSourceSummary(w http.ResponseWriter, r *http.Request, p httprouter.Params) {
	w.Header().Set("Content-Type", "application/json")
	w.Header().Set("Access-Control-Allow-Origin", "*")

	data := a.CloudProvider.PricingSourceSummary()
	w.Write(WrapData(data, nil))
}

func (a *Accesses) GetPrometheusMetadata(w http.ResponseWriter, _ *http.Request, _ httprouter.Params) {
	w.Header().Set("Content-Type", "application/json")
	w.Header().Set("Access-Control-Allow-Origin", "*")

	w.Write(WrapData(prom.Validate(a.PrometheusClient)))
}

func (a *Accesses) PrometheusQuery(w http.ResponseWriter, r *http.Request, _ httprouter.Params) {
	w.Header().Set("Content-Type", "application/json")
	w.Header().Set("Access-Control-Allow-Origin", "*")

	qp := httputil.NewQueryParams(r.URL.Query())
	query := qp.Get("query", "")
	if query == "" {
		w.Write(WrapData(nil, fmt.Errorf("Query Parameter 'query' is unset'")))
		return
	}

	// Attempt to parse time as either a unix timestamp or as an RFC3339 value
	var timeVal time.Time
	timeStr := qp.Get("time", "")
	if len(timeStr) > 0 {
		if t, err := strconv.ParseInt(timeStr, 10, 64); err == nil {
			timeVal = time.Unix(t, 0)
		} else if t, err := time.Parse(time.RFC3339, timeStr); err == nil {
			timeVal = t
		}

		// If time is given, but not parse-able, return an error
		if timeVal.IsZero() {
			http.Error(w, fmt.Sprintf("time must be a unix timestamp or RFC3339 value; illegal value given: %s", timeStr), http.StatusBadRequest)
		}
	}

	ctx := prom.NewNamedContext(a.PrometheusClient, prom.FrontendContextName)
	body, err := ctx.RawQuery(query, timeVal)
	if err != nil {
		w.Write(WrapData(nil, fmt.Errorf("Error running query %s. Error: %s", query, err)))
		return
	}

	w.Write(body)
}

func (a *Accesses) PrometheusQueryRange(w http.ResponseWriter, r *http.Request, _ httprouter.Params) {
	w.Header().Set("Content-Type", "application/json")
	w.Header().Set("Access-Control-Allow-Origin", "*")

	qp := httputil.NewQueryParams(r.URL.Query())
	query := qp.Get("query", "")
	if query == "" {
		fmt.Fprintf(w, "Error parsing query from request parameters.")
		return
	}

	start, end, duration, err := toStartEndStep(qp)
	if err != nil {
		fmt.Fprintf(w, err.Error())
		return
	}

	ctx := prom.NewNamedContext(a.PrometheusClient, prom.FrontendContextName)
	body, err := ctx.RawQueryRange(query, start, end, duration)
	if err != nil {
		fmt.Fprintf(w, "Error running query %s. Error: %s", query, err)
		return
	}

	w.Write(body)
}

func (a *Accesses) ThanosQuery(w http.ResponseWriter, r *http.Request, _ httprouter.Params) {
	w.Header().Set("Content-Type", "application/json")
	w.Header().Set("Access-Control-Allow-Origin", "*")

	if !thanos.IsEnabled() {
		w.Write(WrapData(nil, fmt.Errorf("ThanosDisabled")))
		return
	}

	qp := httputil.NewQueryParams(r.URL.Query())
	query := qp.Get("query", "")
	if query == "" {
		w.Write(WrapData(nil, fmt.Errorf("Query Parameter 'query' is unset'")))
		return
	}

	// Attempt to parse time as either a unix timestamp or as an RFC3339 value
	var timeVal time.Time
	timeStr := qp.Get("time", "")
	if len(timeStr) > 0 {
		if t, err := strconv.ParseInt(timeStr, 10, 64); err == nil {
			timeVal = time.Unix(t, 0)
		} else if t, err := time.Parse(time.RFC3339, timeStr); err == nil {
			timeVal = t
		}

		// If time is given, but not parse-able, return an error
		if timeVal.IsZero() {
			http.Error(w, fmt.Sprintf("time must be a unix timestamp or RFC3339 value; illegal value given: %s", timeStr), http.StatusBadRequest)
		}
	}

	ctx := prom.NewNamedContext(a.ThanosClient, prom.FrontendContextName)
	body, err := ctx.RawQuery(query, timeVal)
	if err != nil {
		w.Write(WrapData(nil, fmt.Errorf("Error running query %s. Error: %s", query, err)))
		return
	}

	w.Write(body)
}

func (a *Accesses) ThanosQueryRange(w http.ResponseWriter, r *http.Request, _ httprouter.Params) {
	w.Header().Set("Content-Type", "application/json")
	w.Header().Set("Access-Control-Allow-Origin", "*")

	if !thanos.IsEnabled() {
		w.Write(WrapData(nil, fmt.Errorf("ThanosDisabled")))
		return
	}

	qp := httputil.NewQueryParams(r.URL.Query())
	query := qp.Get("query", "")
	if query == "" {
		fmt.Fprintf(w, "Error parsing query from request parameters.")
		return
	}

	start, end, duration, err := toStartEndStep(qp)
	if err != nil {
		fmt.Fprintf(w, err.Error())
		return
	}

	ctx := prom.NewNamedContext(a.ThanosClient, prom.FrontendContextName)
	body, err := ctx.RawQueryRange(query, start, end, duration)
	if err != nil {
		fmt.Fprintf(w, "Error running query %s. Error: %s", query, err)
		return
	}

	w.Write(body)
}

// helper for query range proxy requests
func toStartEndStep(qp httputil.QueryParams) (start, end time.Time, step time.Duration, err error) {
	var e error

	ss := qp.Get("start", "")
	es := qp.Get("end", "")
	ds := qp.Get("duration", "")
	layout := "2006-01-02T15:04:05.000Z"

	start, e = time.Parse(layout, ss)
	if e != nil {
		err = fmt.Errorf("Error parsing time %s. Error: %s", ss, err)
		return
	}
	end, e = time.Parse(layout, es)
	if e != nil {
		err = fmt.Errorf("Error parsing time %s. Error: %s", es, err)
		return
	}
	step, e = time.ParseDuration(ds)
	if e != nil {
		err = fmt.Errorf("Error parsing duration %s. Error: %s", ds, err)
		return
	}
	err = nil

	return
}

func (a *Accesses) GetPrometheusQueueState(w http.ResponseWriter, _ *http.Request, _ httprouter.Params) {
	w.Header().Set("Content-Type", "application/json")
	w.Header().Set("Access-Control-Allow-Origin", "*")

	promQueueState, err := prom.GetPrometheusQueueState(a.PrometheusClient)
	if err != nil {
		w.Write(WrapData(nil, err))
		return
	}

	result := map[string]*prom.PrometheusQueueState{
		"prometheus": promQueueState,
	}

	if thanos.IsEnabled() {
		thanosQueueState, err := prom.GetPrometheusQueueState(a.ThanosClient)
		if err != nil {
			log.Warnf("Error getting Thanos queue state: %s", err)
		} else {
			result["thanos"] = thanosQueueState
		}
	}

	w.Write(WrapData(result, nil))
}

// GetPrometheusMetrics retrieves availability of Prometheus and Thanos metrics
func (a *Accesses) GetPrometheusMetrics(w http.ResponseWriter, _ *http.Request, _ httprouter.Params) {
	w.Header().Set("Content-Type", "application/json")
	w.Header().Set("Access-Control-Allow-Origin", "*")

	promMetrics := prom.GetPrometheusMetrics(a.PrometheusClient, "")

	result := map[string][]*prom.PrometheusDiagnostic{
		"prometheus": promMetrics,
	}

	if thanos.IsEnabled() {
		thanosMetrics := prom.GetPrometheusMetrics(a.ThanosClient, thanos.QueryOffset())
		result["thanos"] = thanosMetrics
	}

	w.Write(WrapData(result, nil))
}

func (a *Accesses) GetAllPersistentVolumes(w http.ResponseWriter, r *http.Request, ps httprouter.Params) {
	w.Header().Set("Content-Type", "application/json")
	w.Header().Set("Access-Control-Allow-Origin", "*")

	pvList := a.ClusterCache.GetAllPersistentVolumes()

	body, err := json.Marshal(wrapAsObjectItems(pvList))
	if err != nil {
		fmt.Fprintf(w, "Error decoding persistent volumes: "+err.Error())
	} else {
		w.Write(body)
	}

}

func (a *Accesses) GetAllDeployments(w http.ResponseWriter, r *http.Request, ps httprouter.Params) {
	w.Header().Set("Content-Type", "application/json")
	w.Header().Set("Access-Control-Allow-Origin", "*")

	qp := httputil.NewQueryParams(r.URL.Query())

	namespace := qp.Get("namespace", "")

	deploymentsList := a.ClusterCache.GetAllDeployments()

	// filter for provided namespace
	var deployments []*appsv1.Deployment
	if namespace == "" {
		deployments = deploymentsList
	} else {
		deployments = []*appsv1.Deployment{}

		for _, d := range deploymentsList {
			if d.Namespace == namespace {
				deployments = append(deployments, d)
			}
		}
	}

	body, err := json.Marshal(wrapAsObjectItems(deployments))
	if err != nil {
		fmt.Fprintf(w, "Error decoding deployment: "+err.Error())
	} else {
		w.Write(body)
	}
}

func (a *Accesses) GetAllStorageClasses(w http.ResponseWriter, r *http.Request, ps httprouter.Params) {
	w.Header().Set("Content-Type", "application/json")
	w.Header().Set("Access-Control-Allow-Origin", "*")

	scList := a.ClusterCache.GetAllStorageClasses()

	body, err := json.Marshal(wrapAsObjectItems(scList))
	if err != nil {
		fmt.Fprintf(w, "Error decoding storageclasses: "+err.Error())
	} else {
		w.Write(body)
	}
}

func (a *Accesses) GetAllStatefulSets(w http.ResponseWriter, r *http.Request, ps httprouter.Params) {
	w.Header().Set("Content-Type", "application/json")
	w.Header().Set("Access-Control-Allow-Origin", "*")

	qp := httputil.NewQueryParams(r.URL.Query())

	namespace := qp.Get("namespace", "")

	statefulSetsList := a.ClusterCache.GetAllStatefulSets()

	// filter for provided namespace
	var statefulSets []*appsv1.StatefulSet
	if namespace == "" {
		statefulSets = statefulSetsList
	} else {
		statefulSets = []*appsv1.StatefulSet{}

		for _, ss := range statefulSetsList {
			if ss.Namespace == namespace {
				statefulSets = append(statefulSets, ss)
			}
		}
	}

	body, err := json.Marshal(wrapAsObjectItems(statefulSets))
	if err != nil {
		fmt.Fprintf(w, "Error decoding deployment: "+err.Error())
	} else {
		w.Write(body)
	}
}

func (a *Accesses) GetAllNodes(w http.ResponseWriter, r *http.Request, ps httprouter.Params) {
	w.Header().Set("Content-Type", "application/json")
	w.Header().Set("Access-Control-Allow-Origin", "*")

	nodeList := a.ClusterCache.GetAllNodes()

	body, err := json.Marshal(wrapAsObjectItems(nodeList))
	if err != nil {
		fmt.Fprintf(w, "Error decoding nodes: "+err.Error())
	} else {
		w.Write(body)
	}
}

func (a *Accesses) GetAllPods(w http.ResponseWriter, r *http.Request, ps httprouter.Params) {
	w.Header().Set("Content-Type", "application/json")
	w.Header().Set("Access-Control-Allow-Origin", "*")

	podlist := a.ClusterCache.GetAllPods()

	body, err := json.Marshal(wrapAsObjectItems(podlist))
	if err != nil {
		fmt.Fprintf(w, "Error decoding pods: "+err.Error())
	} else {
		w.Write(body)
	}
}

func (a *Accesses) GetAllNamespaces(w http.ResponseWriter, r *http.Request, ps httprouter.Params) {
	w.Header().Set("Content-Type", "application/json")
	w.Header().Set("Access-Control-Allow-Origin", "*")

	namespaces := a.ClusterCache.GetAllNamespaces()

	body, err := json.Marshal(wrapAsObjectItems(namespaces))
	if err != nil {
		fmt.Fprintf(w, "Error decoding deployment: "+err.Error())
	} else {
		w.Write(body)
	}
}

func (a *Accesses) GetAllDaemonSets(w http.ResponseWriter, r *http.Request, ps httprouter.Params) {
	w.Header().Set("Content-Type", "application/json")
	w.Header().Set("Access-Control-Allow-Origin", "*")

	daemonSets := a.ClusterCache.GetAllDaemonSets()

	body, err := json.Marshal(wrapAsObjectItems(daemonSets))
	if err != nil {
		fmt.Fprintf(w, "Error decoding daemon set: "+err.Error())
	} else {
		w.Write(body)
	}
}

func (a *Accesses) GetPod(w http.ResponseWriter, r *http.Request, ps httprouter.Params) {
	w.Header().Set("Content-Type", "application/json")
	w.Header().Set("Access-Control-Allow-Origin", "*")

	podName := ps.ByName("name")
	podNamespace := ps.ByName("namespace")

	// TODO: ClusterCache API could probably afford to have some better filtering
	allPods := a.ClusterCache.GetAllPods()
	for _, pod := range allPods {
		for _, container := range pod.Spec.Containers {
			container.Env = make([]v1.EnvVar, 0)
		}
		if pod.Namespace == podNamespace && pod.Name == podName {
			body, err := json.Marshal(pod)
			if err != nil {
				fmt.Fprintf(w, "Error decoding pod: "+err.Error())
			} else {
				w.Write(body)
			}
			return
		}
	}

	fmt.Fprintf(w, "Pod not found\n")
}

func (a *Accesses) PrometheusRecordingRules(w http.ResponseWriter, r *http.Request, _ httprouter.Params) {
	w.Header().Set("Content-Type", "application/json")
	w.Header().Set("Access-Control-Allow-Origin", "*")

	u := a.PrometheusClient.URL(epRules, nil)

	req, err := http.NewRequest(http.MethodGet, u.String(), nil)
	if err != nil {
		fmt.Fprintf(w, "Error creating Prometheus rule request: "+err.Error())
	}

	_, body, err := a.PrometheusClient.Do(r.Context(), req)
	if err != nil {
		fmt.Fprintf(w, "Error making Prometheus rule request: "+err.Error())
	} else {
		w.Write(body)
	}
}

func (a *Accesses) PrometheusConfig(w http.ResponseWriter, r *http.Request, _ httprouter.Params) {
	w.Header().Set("Content-Type", "application/json")
	w.Header().Set("Access-Control-Allow-Origin", "*")

	pConfig := map[string]string{
		"address": env.GetPrometheusEndpoints()[env.Scrape],
	}

	body, err := json.Marshal(pConfig)
	if err != nil {
		fmt.Fprintf(w, "Error marshalling prometheus config")
	} else {
		w.Write(body)
	}
}

func (a *Accesses) PrometheusTargets(w http.ResponseWriter, r *http.Request, _ httprouter.Params) {
	w.Header().Set("Content-Type", "application/json")
	w.Header().Set("Access-Control-Allow-Origin", "*")

	u := a.PrometheusClient.URL(epTargets, nil)

	req, err := http.NewRequest(http.MethodGet, u.String(), nil)
	if err != nil {
		fmt.Fprintf(w, "Error creating Prometheus rule request: "+err.Error())
	}

	_, body, err := a.PrometheusClient.Do(r.Context(), req)
	if err != nil {
		fmt.Fprintf(w, "Error making Prometheus rule request: "+err.Error())
	} else {
		w.Write(body)
	}
}

func (a *Accesses) GetOrphanedPods(w http.ResponseWriter, r *http.Request, ps httprouter.Params) {
	w.Header().Set("Content-Type", "application/json")
	w.Header().Set("Access-Control-Allow-Origin", "*")

	podlist := a.ClusterCache.GetAllPods()

	var lonePods []*v1.Pod
	for _, pod := range podlist {
		if len(pod.OwnerReferences) == 0 {
			lonePods = append(lonePods, pod)
		}
	}

	body, err := json.Marshal(lonePods)
	if err != nil {
		fmt.Fprintf(w, "Error decoding pod: "+err.Error())
	} else {
		w.Write(body)
	}
}

func (a *Accesses) GetInstallNamespace(w http.ResponseWriter, r *http.Request, _ httprouter.Params) {
	w.Header().Set("Content-Type", "application/json")
	w.Header().Set("Access-Control-Allow-Origin", "*")

	ns := env.GetKubecostNamespace()
	w.Write([]byte(ns))
}

type InstallInfo struct {
	Containers  []ContainerInfo   `json:"containers"`
	ClusterInfo map[string]string `json:"clusterInfo"`
	Version     string            `json:"version"`
}

type ContainerInfo struct {
	ContainerName string `json:"containerName"`
	Image         string `json:"image"`
	ImageID       string `json:"imageID"`
	StartTime     string `json:"startTime"`
	Restarts      int32  `json:"restarts"`
}

func (a *Accesses) GetInstallInfo(w http.ResponseWriter, r *http.Request, _ httprouter.Params) {
	w.Header().Set("Content-Type", "application/json")
	w.Header().Set("Access-Control-Allow-Origin", "*")

	pods, err := a.KubeClientSet.CoreV1().Pods(env.GetKubecostNamespace()).List(context.Background(), metav1.ListOptions{
		LabelSelector: "app=cost-analyzer",
		FieldSelector: "status.phase=Running",
		Limit:         1,
	})
	if err != nil {
		writeErrorResponse(w, 500, fmt.Sprintf("Unable to list pods: %s", err.Error()))
		return
	}

	info := InstallInfo{
		ClusterInfo: make(map[string]string),
		Version:     version.FriendlyVersion(),
	}

	// If we have zero pods either something is weird with the install since the app selector is not exposed in the helm
	// chart or more likely we are running locally - in either case Images field will return as null
	if len(pods.Items) > 0 {
		for _, pod := range pods.Items {
			for _, container := range pod.Status.ContainerStatuses {
				c := ContainerInfo{
					ContainerName: container.Name,
					Image:         container.Image,
					ImageID:       container.ImageID,
					StartTime:     pod.Status.StartTime.String(),
					Restarts:      container.RestartCount,
				}
				info.Containers = append(info.Containers, c)
			}
		}
	}

	nodes := a.ClusterCache.GetAllNodes()
	cachePods := a.ClusterCache.GetAllPods()

	info.ClusterInfo["nodeCount"] = strconv.Itoa(len(nodes))
	info.ClusterInfo["podCount"] = strconv.Itoa(len(cachePods))

	body, err := json.Marshal(info)
	if err != nil {
		writeErrorResponse(w, 500, fmt.Sprintf("Error decoding pod: %s", err.Error()))
		return
	}

	w.Write(body)
}

// logsFor pulls the logs for a specific pod, namespace, and container
func logsFor(c kubernetes.Interface, namespace string, pod string, container string, dur time.Duration, ctx context.Context) (string, error) {
	since := time.Now().UTC().Add(-dur)

	logOpts := v1.PodLogOptions{
		SinceTime: &metav1.Time{Time: since},
	}
	if container != "" {
		logOpts.Container = container
	}

	req := c.CoreV1().Pods(namespace).GetLogs(pod, &logOpts)
	reader, err := req.Stream(ctx)
	if err != nil {
		return "", err
	}

	podLogs, err := io.ReadAll(reader)
	if err != nil {
		return "", err
	}

	// If color is already disabled then we don't need to process the logs
	// to drop ANSI colors
	if !viper.GetBool("disable-log-color") {
		podLogs = ANSIRegex.ReplaceAll(podLogs, []byte{})
	}

	return string(podLogs), nil
}

func (a *Accesses) GetPodLogs(w http.ResponseWriter, r *http.Request, ps httprouter.Params) {
	w.Header().Set("Content-Type", "application/json")
	w.Header().Set("Access-Control-Allow-Origin", "*")

	qp := httputil.NewQueryParams(r.URL.Query())

	ns := qp.Get("namespace", env.GetKubecostNamespace())
	pod := qp.Get("pod", "")
	selector := qp.Get("selector", "")
	container := qp.Get("container", "")
	since := qp.Get("since", "24h")

	sinceDuration, err := time.ParseDuration(since)
	if err != nil {
		fmt.Fprintf(w, "Invalid Duration String: "+err.Error())
		return
	}

	var logResult string
	appendLog := func(ns string, pod string, container string, l string) {
		if l == "" {
			return
		}

		logResult += fmt.Sprintf("%s\n| %s:%s:%s\n%s\n%s\n\n", LogSeparator, ns, pod, container, LogSeparator, l)
	}

	if pod != "" {
		pd, err := a.KubeClientSet.CoreV1().Pods(ns).Get(r.Context(), pod, metav1.GetOptions{})
		if err != nil {
			fmt.Fprintf(w, "Error Finding Pod: "+err.Error())
			return
		}

		if container != "" {
			var foundContainer bool
			for _, cont := range pd.Spec.Containers {
				if strings.EqualFold(cont.Name, container) {
					foundContainer = true
					break
				}
			}
			if !foundContainer {
				fmt.Fprintf(w, "Could not find container: "+container)
				return
			}
		}

		logs, err := logsFor(a.KubeClientSet, ns, pod, container, sinceDuration, r.Context())
		if err != nil {
			fmt.Fprintf(w, "Error Getting Logs: "+err.Error())
			return
		}

		appendLog(ns, pod, container, logs)

		w.Write([]byte(logResult))
		return
	}

	if selector != "" {
		pods, err := a.KubeClientSet.CoreV1().Pods(ns).List(r.Context(), metav1.ListOptions{LabelSelector: selector})
		if err != nil {
			fmt.Fprintf(w, "Error Finding Pod: "+err.Error())
			return
		}

		for _, pd := range pods.Items {
			for _, cont := range pd.Spec.Containers {
				logs, err := logsFor(a.KubeClientSet, ns, pd.Name, cont.Name, sinceDuration, r.Context())
				if err != nil {
					continue
				}
				appendLog(ns, pd.Name, cont.Name, logs)
			}
		}
	}

	w.Write([]byte(logResult))
}

func (a *Accesses) AddServiceKey(w http.ResponseWriter, r *http.Request, ps httprouter.Params) {
	w.Header().Set("Content-Type", "application/json")
	w.Header().Set("Access-Control-Allow-Origin", "*")

	r.ParseForm()

	key := r.PostForm.Get("key")
	k := []byte(key)
	err := os.WriteFile(path.Join(env.GetConfigPathWithDefault(env.DefaultConfigMountPath), "key.json"), k, 0644)
	if err != nil {
		fmt.Fprintf(w, "Error writing service key: "+err.Error())
	}

	w.WriteHeader(http.StatusOK)
}

func (a *Accesses) GetHelmValues(w http.ResponseWriter, r *http.Request, ps httprouter.Params) {
	w.Header().Set("Content-Type", "application/json")
	w.Header().Set("Access-Control-Allow-Origin", "*")

	encodedValues := env.Get("HELM_VALUES", "")
	if encodedValues == "" {
		fmt.Fprintf(w, "Values reporting disabled")
		return
	}

	result, err := base64.StdEncoding.DecodeString(encodedValues)
	if err != nil {
		fmt.Fprintf(w, "Failed to decode encoded values: %s", err)
		return
	}

	w.Write(result)
}

func (a *Accesses) Status(w http.ResponseWriter, r *http.Request, _ httprouter.Params) {
	w.Header().Set("Content-Type", "application/json")
	w.Header().Set("Access-Control-Allow-Origin", "*")

	endpoints := env.GetPrometheusEndpoints()
	scrapeServer, ok := endpoints[env.Scrape]
	if !ok {
		scrapeServer = endpoints[env.Server]
	}

	api := prometheusAPI.NewAPI(a.PrometheusScrapeClient)
	result, err := api.Config(r.Context())
	if err != nil {
		fmt.Fprintf(w, "Using Prometheus at "+scrapeServer+". Error: "+err.Error())
	} else {

		fmt.Fprintf(w, "Using Prometheus at "+scrapeServer+". PrometheusConfig: "+result.YAML)
	}
}

type LogLevelRequestResponse struct {
	Level string `json:"level"`
}

func (a *Accesses) GetLogLevel(w http.ResponseWriter, r *http.Request, _ httprouter.Params) {
	w.Header().Set("Content-Type", "application/json")
	w.Header().Set("Access-Control-Allow-Origin", "*")

	level := log.GetLogLevel()
	llrr := LogLevelRequestResponse{
		Level: level,
	}

	body, err := json.Marshal(llrr)
	if err != nil {
		http.Error(w, fmt.Sprintf("unable to retrive log level"), http.StatusInternalServerError)
		return
	}
	_, err = w.Write(body)
	if err != nil {
		http.Error(w, fmt.Sprintf("unable to write response: %s", body), http.StatusInternalServerError)
		return
	}
}

func (a *Accesses) SetLogLevel(w http.ResponseWriter, r *http.Request, ps httprouter.Params) {
	params := LogLevelRequestResponse{}
	err := json.NewDecoder(r.Body).Decode(&params)
	if err != nil {
		http.Error(w, fmt.Sprintf("unable to decode request body, error: %s", err), http.StatusBadRequest)
		return
	}

	err = log.SetLogLevel(params.Level)
	if err != nil {
		http.Error(w, fmt.Sprintf("level must be a valid log level according to zerolog; level given: %s, error: %s", params.Level, err), http.StatusBadRequest)
		return
	}
	w.WriteHeader(http.StatusOK)
}

// captures the panic event in sentry
func capturePanicEvent(err string, stack string) {
	msg := fmt.Sprintf("Panic: %s\nStackTrace: %s\n", err, stack)
	log.Infof(msg)
	sentry.CurrentHub().CaptureEvent(&sentry.Event{
		Level:   sentry.LevelError,
		Message: msg,
	})
	sentry.Flush(5 * time.Second)
}

// handle any panics reported by the errors package
func handlePanic(p errors.Panic) bool {
	err := p.Error

	if err != nil {
		if err, ok := err.(error); ok {
			capturePanicEvent(err.Error(), p.Stack)
		}

		if err, ok := err.(string); ok {
			capturePanicEvent(err, p.Stack)
		}
	}

	// Return true to recover iff the type is http, otherwise allow kubernetes
	// to recover.
	return p.Type == errors.PanicTypeHTTP
}

func Initialize(additionalConfigWatchers ...*watcher.ConfigMapWatcher) *Accesses {
	configWatchers := watcher.NewConfigMapWatchers(additionalConfigWatchers...)

	var err error
	if errorReportingEnabled {
		err = sentry.Init(sentry.ClientOptions{Release: version.FriendlyVersion()})
		if err != nil {
			log.Infof("Failed to initialize sentry for error reporting")
		} else {
			err = errors.SetPanicHandler(handlePanic)
			if err != nil {
				log.Infof("Failed to set panic handler: %s", err)
			}
		}
	}

	promAddrs := env.GetPrometheusEndpoints()
	if promAddrs[env.Server] == "" {
		log.Fatalf("No address for prometheus set in $%s. Aborting.", env.PrometheusServerEndpointEnvVar)
	}

	queryConcurrency := env.GetMaxQueryConcurrency()
	log.Infof("Prometheus/Thanos Client Max Concurrency set to %d", queryConcurrency)

	timeout := 120 * time.Second
	keepAlive := 120 * time.Second
	tlsHandshakeTimeout := 10 * time.Second
	scrapeInterval := time.Minute

	var rateLimitRetryOpts *prom.RateLimitRetryOpts = nil
	if env.IsPrometheusRetryOnRateLimitResponse() {
		rateLimitRetryOpts = &prom.RateLimitRetryOpts{
			MaxRetries:       env.GetPrometheusRetryOnRateLimitMaxRetries(),
			DefaultRetryWait: env.GetPrometheusRetryOnRateLimitDefaultWait(),
		}
	}

	promClis := map[env.PrometheusType]prometheus.Client{}
	for clientName, addr := range promAddrs {
		promClis[clientName], err = prom.NewPrometheusClient(addr, &prom.PrometheusClientConfig{
			Timeout:               timeout,
			KeepAlive:             keepAlive,
			TLSHandshakeTimeout:   tlsHandshakeTimeout,
			TLSInsecureSkipVerify: env.GetInsecureSkipVerify(clientName),
			RateLimitRetryOpts:    rateLimitRetryOpts,
			Auth: &prom.ClientAuth{
				Username:    env.GetDBBasicAuthUsername(clientName),
				Password:    env.GetDBBasicAuthUserPassword(clientName),
				BearerToken: env.GetDBBearerToken(clientName),
			},
			QueryConcurrency:  queryConcurrency,
			QueryLogFile:      "",
			HeaderXScopeOrgId: env.GetPrometheusHeaderXScopeOrgId(clientName),
		})
		if err != nil {
			log.Fatalf("Failed to create prometheus client, Error: %v", err)
		}
		m, err := prom.Validate(promClis[clientName])
		if err != nil || !m.Running {
			if err != nil {
				log.Errorf("Failed to query prometheus at %s. Error: %s . Troubleshooting help available at: %s", addr, err.Error(), prom.PrometheusTroubleshootingURL)
			} else if !m.Running {
				log.Errorf("Prometheus at %s is not running. Troubleshooting help available at: %s", addr, prom.PrometheusTroubleshootingURL)
			}
		} else {
			log.Infof("Success: retrieved the 'up' query against prometheus at: " + addr)
		}
	}
	scrapeKey := env.Scrape
	promScrapeCli, ok := promClis[env.Scrape]
	if !ok {
		promScrapeCli = promClis[env.Server]
		scrapeKey = env.Server
	}
	api := prometheusAPI.NewAPI(promScrapeCli)
	_, err = api.Config(context.Background())
	if err != nil {
		log.Infof("No valid prometheus config file at %s. Error: %s . Troubleshooting help available at: %s. Ignore if using cortex/mimir/thanos here.", promAddrs[scrapeKey], err.Error(), prom.PrometheusTroubleshootingURL)
	} else {
		log.Infof("Retrieved a prometheus config file from: %s", promAddrs[scrapeKey])
	}

	// Lookup scrape interval for kubecost job, update if found
	si, err := prom.ScrapeIntervalFor(promClis[env.Server], env.GetKubecostJobName())
	if err == nil {
		scrapeInterval = si
	}

	log.Infof("Using scrape interval of %f", scrapeInterval.Seconds())

	// Kubernetes API setup
	kubeClientset, err := kubeconfig.LoadKubeClient("")
	if err != nil {
		log.Fatalf("Failed to build Kubernetes client: %s", err.Error())
	}

	// Create ConfigFileManager for synchronization of shared configuration
	confManager := config.NewConfigFileManager(&config.ConfigFileManagerOpts{
		BucketStoreConfig: env.GetKubecostConfigBucket(),
		LocalConfigPath:   "/",
	})

	configPrefix := env.GetConfigPathWithDefault("/var/configs/")

	// Create Kubernetes Cluster Cache + Watchers
	var k8sCache clustercache.ClusterCache
	if env.IsClusterCacheFileEnabled() {
		importLocation := confManager.ConfigFileAt(path.Join(configPrefix, "cluster-cache.json"))
		k8sCache = clustercache.NewClusterImporter(importLocation)
	} else {
		k8sCache = clustercache.NewKubernetesClusterCache(kubeClientset)
	}
	k8sCache.Run()

	cloudProviderKey := env.GetCloudProviderAPIKey()
	cloudProvider, err := provider.NewProvider(k8sCache, cloudProviderKey, confManager)
	if err != nil {
		panic(err.Error())
	}

	// Append the pricing config watcher
	configWatchers.AddWatcher(provider.ConfigWatcherFor(cloudProvider))
	configWatchers.AddWatcher(metrics.GetMetricsConfigWatcher())

	watchConfigFunc := configWatchers.ToWatchFunc()
	watchedConfigs := configWatchers.GetWatchedConfigs()

	kubecostNamespace := env.GetKubecostNamespace()
	// We need an initial invocation because the init of the cache has happened before we had access to the provider.
	for _, cw := range watchedConfigs {
		configs, err := kubeClientset.CoreV1().ConfigMaps(kubecostNamespace).Get(context.Background(), cw, metav1.GetOptions{})
		if err != nil {
			log.Infof("No %s configmap found at install time, using existing configs: %s", cw, err.Error())
		} else {
			log.Infof("Found configmap %s, watching...", configs.Name)
			watchConfigFunc(configs)
		}
	}

	k8sCache.SetConfigMapUpdateFunc(watchConfigFunc)

	remoteEnabled := env.IsRemoteEnabled()
	if remoteEnabled {
		info, err := cloudProvider.ClusterInfo()
		log.Infof("Saving cluster  with id:'%s', and name:'%s' to durable storage", info["id"], info["name"])
		if err != nil {
			log.Infof("Error saving cluster id %s", err.Error())
		}
		_, _, err = utils.GetOrCreateClusterMeta(info["id"], info["name"])
		if err != nil {
			log.Infof("Unable to set cluster id '%s' for cluster '%s', %s", info["id"], info["name"], err.Error())
		}
	}

	// Thanos Client
	var thanosClient prometheus.Client
	if thanos.IsEnabled() {
		thanosAddress := thanos.QueryURL()

		if thanosAddress != "" {
			thanosCli, _ := thanos.NewThanosClient(thanosAddress, &prom.PrometheusClientConfig{
				Timeout:               timeout,
				KeepAlive:             keepAlive,
				TLSHandshakeTimeout:   tlsHandshakeTimeout,
				TLSInsecureSkipVerify: env.GetInsecureSkipVerify(env.Server),
				RateLimitRetryOpts:    rateLimitRetryOpts,
				Auth: &prom.ClientAuth{
					Username:    env.GetMultiClusterBasicAuthUsername(),
					Password:    env.GetMultiClusterBasicAuthPassword(),
					BearerToken: env.GetMultiClusterBearerToken(),
				},
				QueryConcurrency: queryConcurrency,
				QueryLogFile:     env.GetQueryLoggingFile(),
			})

			_, err = prom.Validate(thanosCli)
			if err != nil {
				log.Warnf("Failed to query Thanos at %s. Error: %s.", thanosAddress, err.Error())
				thanosClient = thanosCli
			} else {
				log.Infof("Success: retrieved the 'up' query against Thanos at: " + thanosAddress)

				thanosClient = thanosCli
			}

		} else {
			log.Infof("Error resolving environment variable: $%s", env.ThanosQueryUrlEnvVar)
		}
	}

	// ClusterInfo Provider to provide the cluster map with local and remote cluster data
	var clusterInfoProvider clusters.ClusterInfoProvider
	if env.IsClusterInfoFileEnabled() {
		clusterInfoFile := confManager.ConfigFileAt(path.Join(configPrefix, "cluster-info.json"))
		clusterInfoProvider = NewConfiguredClusterInfoProvider(clusterInfoFile)
	} else {
		clusterInfoProvider = NewLocalClusterInfoProvider(kubeClientset, cloudProvider)
	}

	// Initialize ClusterMap for maintaining ClusterInfo by ClusterID
	var clusterMap clusters.ClusterMap
	if thanosClient != nil {
		clusterMap = clusters.NewClusterMap(thanosClient, clusterInfoProvider, 10*time.Minute)
	} else {
		clusterMap = clusters.NewClusterMap(promClis[env.Server], clusterInfoProvider, 5*time.Minute)
	}

	// cache responses from model and aggregation for a default of 10 minutes;
	// clear expired responses every 20 minutes
	aggregateCache := cache.New(time.Minute*10, time.Minute*20)
	costDataCache := cache.New(time.Minute*10, time.Minute*20)
	clusterCostsCache := cache.New(cache.NoExpiration, cache.NoExpiration)
	outOfClusterCache := cache.New(time.Minute*5, time.Minute*10)
	settingsCache := cache.New(cache.NoExpiration, cache.NoExpiration)

	// query durations that should be cached longer should be registered here
	// use relatively prime numbers to minimize likelihood of synchronized
	// attempts at cache warming
	day := 24 * time.Hour
	cacheExpiration := map[time.Duration]time.Duration{
		day:      maxCacheMinutes1d * time.Minute,
		2 * day:  maxCacheMinutes2d * time.Minute,
		7 * day:  maxCacheMinutes7d * time.Minute,
		30 * day: maxCacheMinutes30d * time.Minute,
	}

	var pc prometheus.Client
	if thanosClient != nil {
		pc = thanosClient
	} else {
		pc = promClis[env.Server]
	}
	costModel := NewCostModel(pc, cloudProvider, k8sCache, clusterMap, scrapeInterval)
	metricsEmitter := NewCostModelMetricsEmitter(promClis[env.Server], k8sCache, cloudProvider, clusterInfoProvider, costModel)

	a := &Accesses{
<<<<<<< HEAD
		Router:                 httprouter.New(),
		PrometheusClient:       promClis[env.Server],
		PrometheusScrapeClient: promClis[scrapeKey],
		ThanosClient:           thanosClient,
		KubeClientSet:          kubeClientset,
		ClusterCache:           k8sCache,
		ClusterMap:             clusterMap,
		CloudProvider:          cloudProvider,
		ConfigFileManager:      confManager,
		ClusterInfoProvider:    clusterInfoProvider,
		Model:                  costModel,
		MetricsEmitter:         metricsEmitter,
		AggregateCache:         aggregateCache,
		CostDataCache:          costDataCache,
		ClusterCostsCache:      clusterCostsCache,
		OutOfClusterCache:      outOfClusterCache,
		SettingsCache:          settingsCache,
		CacheExpiration:        cacheExpiration,
		httpServices:           services.NewCostModelServices(),
=======
		Router:                httprouter.New(),
		PrometheusClient:      promCli,
		ThanosClient:          thanosClient,
		KubeClientSet:         kubeClientset,
		ClusterCache:          k8sCache,
		ClusterMap:            clusterMap,
		CloudProvider:         cloudProvider,
		CloudConfigController: cloudconfig.NewController(cloudProvider),
		ConfigFileManager:     confManager,
		ClusterInfoProvider:   clusterInfoProvider,
		Model:                 costModel,
		MetricsEmitter:        metricsEmitter,
		AggregateCache:        aggregateCache,
		CostDataCache:         costDataCache,
		ClusterCostsCache:     clusterCostsCache,
		OutOfClusterCache:     outOfClusterCache,
		SettingsCache:         settingsCache,
		CacheExpiration:       cacheExpiration,
		httpServices:          services.NewCostModelServices(),
>>>>>>> 73822fef
	}

	// Use the Accesses instance, itself, as the CostModelAggregator. This is
	// confusing and unconventional, but necessary so that we can swap it
	// out for the ETL-adapted version elsewhere.
	// TODO clean this up once ETL is open-sourced.
	a.AggAPI = a

	// Initialize mechanism for subscribing to settings changes
	a.InitializeSettingsPubSub()
	err = a.CloudProvider.DownloadPricingData()
	if err != nil {
		log.Infof("Failed to download pricing data: " + err.Error())
	}

	// Warm the aggregate cache unless explicitly set to false
	if env.IsCacheWarmingEnabled() {
		log.Infof("Init: AggregateCostModel cache warming enabled")
		a.warmAggregateCostModelCache()
	} else {
		log.Infof("Init: AggregateCostModel cache warming disabled")
	}

	if !env.IsKubecostMetricsPodEnabled() {
		a.MetricsEmitter.Start()
	}

	a.Router.GET("/costDataModel", a.CostDataModel)
	a.Router.GET("/costDataModelRange", a.CostDataModelRange)
	a.Router.GET("/aggregatedCostModel", a.AggregateCostModelHandler)
	a.Router.GET("/allocation/compute", a.ComputeAllocationHandler)
	a.Router.GET("/allocation/compute/summary", a.ComputeAllocationHandlerSummary)
	a.Router.GET("/allNodePricing", a.GetAllNodePricing)
	a.Router.POST("/refreshPricing", a.RefreshPricingData)
	a.Router.GET("/clusterCostsOverTime", a.ClusterCostsOverTime)
	a.Router.GET("/clusterCosts", a.ClusterCosts)
	a.Router.GET("/clusterCostsFromCache", a.ClusterCostsFromCacheHandler)
	a.Router.GET("/validatePrometheus", a.GetPrometheusMetadata)
	a.Router.GET("/managementPlatform", a.ManagementPlatform)
	a.Router.GET("/clusterInfo", a.ClusterInfo)
	a.Router.GET("/clusterInfoMap", a.GetClusterInfoMap)
	a.Router.GET("/serviceAccountStatus", a.GetServiceAccountStatus)
	a.Router.GET("/pricingSourceStatus", a.GetPricingSourceStatus)
	a.Router.GET("/pricingSourceSummary", a.GetPricingSourceSummary)
	a.Router.GET("/pricingSourceCounts", a.GetPricingSourceCounts)

	// endpoints migrated from server
	a.Router.GET("/allPersistentVolumes", a.GetAllPersistentVolumes)
	a.Router.GET("/allDeployments", a.GetAllDeployments)
	a.Router.GET("/allStorageClasses", a.GetAllStorageClasses)
	a.Router.GET("/allStatefulSets", a.GetAllStatefulSets)
	a.Router.GET("/allNodes", a.GetAllNodes)
	a.Router.GET("/allPods", a.GetAllPods)
	a.Router.GET("/allNamespaces", a.GetAllNamespaces)
	a.Router.GET("/allDaemonSets", a.GetAllDaemonSets)
	a.Router.GET("/pod/:namespace/:name", a.GetPod)
	a.Router.GET("/prometheusRecordingRules", a.PrometheusRecordingRules)
	a.Router.GET("/prometheusConfig", a.PrometheusConfig)
	a.Router.GET("/prometheusTargets", a.PrometheusTargets)
	a.Router.GET("/orphanedPods", a.GetOrphanedPods)
	a.Router.GET("/installNamespace", a.GetInstallNamespace)
	a.Router.GET("/installInfo", a.GetInstallInfo)
	a.Router.GET("/podLogs", a.GetPodLogs)
	a.Router.POST("/serviceKey", a.AddServiceKey)
	a.Router.GET("/helmValues", a.GetHelmValues)
	a.Router.GET("/status", a.Status)

	// prom query proxies
	a.Router.GET("/prometheusQuery", a.PrometheusQuery)
	a.Router.GET("/prometheusQueryRange", a.PrometheusQueryRange)
	a.Router.GET("/thanosQuery", a.ThanosQuery)
	a.Router.GET("/thanosQueryRange", a.ThanosQueryRange)

	// diagnostics
	a.Router.GET("/diagnostics/requestQueue", a.GetPrometheusQueueState)
	a.Router.GET("/diagnostics/prometheusMetrics", a.GetPrometheusMetrics)

	a.Router.GET("/logs/level", a.GetLogLevel)
	a.Router.POST("/logs/level", a.SetLogLevel)

	a.Router.GET("/cloud/config/export", a.CloudConfigController.GetExportConfigHandler())
	a.Router.GET("/cloud/config/enable", a.CloudConfigController.GetEnableConfigHandler())
	a.Router.GET("/cloud/config/disable", a.CloudConfigController.GetDisableConfigHandler())
	a.Router.GET("/cloud/config/delete", a.CloudConfigController.GetDeleteConfigHandler())

	a.httpServices.RegisterAll(a.Router)

	return a
}

func writeErrorResponse(w http.ResponseWriter, code int, message string) {
	out := map[string]string{
		"message": message,
	}
	bytes, err := json.Marshal(out)
	if err != nil {
		w.Header().Set("Content-Type", "text/plain")
		w.WriteHeader(500)
		fmt.Fprint(w, "unable to marshall json for error")
		log.Warnf("Failed to marshall JSON for error response: %s", err.Error())
		return
	}
	w.WriteHeader(code)
	fmt.Fprint(w, string(bytes))
}<|MERGE_RESOLUTION|>--- conflicted
+++ resolved
@@ -84,35 +84,16 @@
 // Accesses defines a singleton application instance, providing access to
 // Prometheus, Kubernetes, the cloud provider, and caches.
 type Accesses struct {
-<<<<<<< HEAD
-	Router                 *httprouter.Router
-	PrometheusClient       prometheus.Client
-	PrometheusScrapeClient prometheus.Client
-	ThanosClient           prometheus.Client
-	KubeClientSet          kubernetes.Interface
-	ClusterCache           clustercache.ClusterCache
-	ClusterMap             clusters.ClusterMap
-	CloudProvider          models.Provider
-	ConfigFileManager      *config.ConfigFileManager
-	ClusterInfoProvider    clusters.ClusterInfoProvider
-	Model                  *CostModel
-	MetricsEmitter         *CostModelMetricsEmitter
-	OutOfClusterCache      *cache.Cache
-	AggregateCache         *cache.Cache
-	CostDataCache          *cache.Cache
-	ClusterCostsCache      *cache.Cache
-	CacheExpiration        map[time.Duration]time.Duration
-	AggAPI                 Aggregator
-=======
 	Router                   *httprouter.Router
 	PrometheusClient         prometheus.Client
+	PrometheusScrapeClient   prometheus.Client
 	ThanosClient             prometheus.Client
 	KubeClientSet            kubernetes.Interface
 	ClusterCache             clustercache.ClusterCache
 	ClusterMap               clusters.ClusterMap
 	CloudProvider            models.Provider
 	ConfigFileManager        *config.ConfigFileManager
-	CloudConfigController    *cloudconfig.Controller
+  CloudConfigController    *cloudconfig.Controller
 	CloudCostPipelineService *cloudcost.PipelineService
 	CloudCostQueryService    *cloudcost.QueryService
 	ClusterInfoProvider      clusters.ClusterInfoProvider
@@ -124,7 +105,6 @@
 	ClusterCostsCache        *cache.Cache
 	CacheExpiration          map[time.Duration]time.Duration
 	AggAPI                   Aggregator
->>>>>>> 73822fef
 	// SettingsCache stores current state of app settings
 	SettingsCache *cache.Cache
 	// settingsSubscribers tracks channels through which changes to different
@@ -1751,7 +1731,6 @@
 	metricsEmitter := NewCostModelMetricsEmitter(promClis[env.Server], k8sCache, cloudProvider, clusterInfoProvider, costModel)
 
 	a := &Accesses{
-<<<<<<< HEAD
 		Router:                 httprouter.New(),
 		PrometheusClient:       promClis[env.Server],
 		PrometheusScrapeClient: promClis[scrapeKey],
@@ -1759,6 +1738,9 @@
 		KubeClientSet:          kubeClientset,
 		ClusterCache:           k8sCache,
 		ClusterMap:             clusterMap,
+    CloudProvider:          cloudProvider,
+		CloudConfigController:  cloudconfig.NewController(cloudProvider),
+		ConfigFileManager:      confManager,
 		CloudProvider:          cloudProvider,
 		ConfigFileManager:      confManager,
 		ClusterInfoProvider:    clusterInfoProvider,
@@ -1771,27 +1753,6 @@
 		SettingsCache:          settingsCache,
 		CacheExpiration:        cacheExpiration,
 		httpServices:           services.NewCostModelServices(),
-=======
-		Router:                httprouter.New(),
-		PrometheusClient:      promCli,
-		ThanosClient:          thanosClient,
-		KubeClientSet:         kubeClientset,
-		ClusterCache:          k8sCache,
-		ClusterMap:            clusterMap,
-		CloudProvider:         cloudProvider,
-		CloudConfigController: cloudconfig.NewController(cloudProvider),
-		ConfigFileManager:     confManager,
-		ClusterInfoProvider:   clusterInfoProvider,
-		Model:                 costModel,
-		MetricsEmitter:        metricsEmitter,
-		AggregateCache:        aggregateCache,
-		CostDataCache:         costDataCache,
-		ClusterCostsCache:     clusterCostsCache,
-		OutOfClusterCache:     outOfClusterCache,
-		SettingsCache:         settingsCache,
-		CacheExpiration:       cacheExpiration,
-		httpServices:          services.NewCostModelServices(),
->>>>>>> 73822fef
 	}
 
 	// Use the Accesses instance, itself, as the CostModelAggregator. This is
