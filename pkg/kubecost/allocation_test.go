--- conflicted
+++ resolved
@@ -118,7 +118,7 @@
 		GPUCostAdjustment:      2.0,
 		PVByteHours:            100.0 * gib * hrs1,
 		PVCost:                 100.0 * hrs1 * pvPrice,
-		PVAdjustment:           4.0,
+		PVCostAdjustment:       4.0,
 		RAMByteHours:           8.0 * gib * hrs1,
 		RAMBytesRequestAverage: 8.0 * gib,
 		RAMBytesUsageAverage:   4.0 * gib,
@@ -288,7 +288,7 @@
 		GPUCostAdjustment:      2.0,
 		PVByteHours:            100.0 * gib * hrs1,
 		PVCost:                 100.0 * hrs1 * pvPrice,
-		PVAdjustment:           4.0,
+		PVCostAdjustment:       4.0,
 		RAMByteHours:           8.0 * gib * hrs1,
 		RAMBytesRequestAverage: 8.0 * gib,
 		RAMBytesUsageAverage:   4.0 * gib,
@@ -450,7 +450,7 @@
 		LoadBalancerCost:       0.02,
 		PVByteHours:            100.0 * gib * hrs,
 		PVCost:                 100.0 * hrs * pvPrice,
-		PVAdjustment:           4.0,
+		PVCostAdjustment:       4.0,
 		RAMByteHours:           8.0 * gib * hrs,
 		RAMBytesRequestAverage: 8.0 * gib,
 		RAMBytesUsageAverage:   4.0 * gib,
@@ -1832,27 +1832,16 @@
 				// RAM	|    15	    |	  3	     |     1 	  |	  1
 				// GPU	|    0	    |	  0      |     1 	  |	  1
 				"cluster2/namespace2/pod-mno/container4": {
-<<<<<<< HEAD
-					CPUAdjustment: 4.0,
-					RAMAdjustment: 4.0,
-					GPUAdjustment: -1.0,
-					PVAdjustment:  2.0,
-				},
-				"cluster2/namespace2/pod-mno/container5": {
-					CPUAdjustment: 4.0,
-					RAMAdjustment: 4.0,
-					GPUAdjustment: -1.0,
-					PVAdjustment:  2.0,
-=======
 					CPUCostAdjustment: 4.0,
 					RAMCostAdjustment: 4.0,
 					GPUCostAdjustment: -1.0,
+					PVCostAdjustment:  2.0,
 				},
 				"cluster2/namespace2/pod-mno/container5": {
 					CPUCostAdjustment: 4.0,
 					RAMCostAdjustment: 4.0,
 					GPUCostAdjustment: -1.0,
->>>>>>> f40f20eb
+					PVCostAdjustment:  2.0,
 				},
 				// ADJUSTMENT_RATE: 1.0
 				// Type | NODE_COST | NODE_HOURs | ALLOC_COST | ALLOC_HOURS
@@ -1936,27 +1925,16 @@
 				// RAM	|    15	    |	  3	     |     1 	  |	  1
 				// GPU	|    0	    |	  0      |     1 	  |	  1
 				"cluster2/namespace2/pod-mno/container4": {
-<<<<<<< HEAD
-					CPUAdjustment: 4.0,
-					RAMAdjustment: 4.0,
-					GPUAdjustment: -1.0,
-					PVAdjustment:  -0.5,
-				},
-				"cluster2/namespace2/pod-mno/container5": {
-					CPUAdjustment: 4.0,
-					RAMAdjustment: 4.0,
-					GPUAdjustment: -1.0,
-					PVAdjustment:  -0.5,
-=======
 					CPUCostAdjustment: 4.0,
 					RAMCostAdjustment: 4.0,
 					GPUCostAdjustment: -1.0,
+					PVCostAdjustment:  -0.5,
 				},
 				"cluster2/namespace2/pod-mno/container5": {
 					CPUCostAdjustment: 4.0,
 					RAMCostAdjustment: 4.0,
 					GPUCostAdjustment: -1.0,
->>>>>>> f40f20eb
+					PVCostAdjustment:  -0.5,
 				},
 				// ADJUSTMENT_RATE: 1.0
 				// Type | NODE_COST | NODE_HOURs | ALLOC_COST | ALLOC_HOURS
@@ -2014,8 +1992,8 @@
 				if !util.IsApproximately(reconAllocs[allocationName].GPUCostAdjustment, testAlloc.GPUCostAdjustment) {
 					t.Fatalf("expected GPU Adjustment for %s to be %f; got %f", allocationName, testAlloc.GPUCostAdjustment, reconAllocs[allocationName].GPUCostAdjustment)
 				}
-				if !util.IsApproximately(reconAllocs[allocationName].PVAdjustment, testAlloc.PVAdjustment) {
-					t.Fatalf("expected PV Adjustment for %s to be %f; got %f", allocationName, testAlloc.PVAdjustment, reconAllocs[allocationName].PVAdjustment)
+				if !util.IsApproximately(reconAllocs[allocationName].PVCostAdjustment, testAlloc.PVCostAdjustment) {
+					t.Fatalf("expected PV Adjustment for %s to be %f; got %f", allocationName, testAlloc.PVCostAdjustment, reconAllocs[allocationName].PVCostAdjustment)
 				}
 			}
 		})
